--- conflicted
+++ resolved
@@ -8,13 +8,9 @@
         "build": "npm run clean && tsc && tsc -m es6 --outDir js-on-fhir-esm"
     },
     "dependencies": {
-<<<<<<< HEAD
-        "@i4mi/fhir_r4": "1.0.10",
+        "@i4mi/fhir_r4": "1.1.1",
         "crypto-js": "4.1.1",
         "crypto-random-string": "4.0.0"
-=======
-        "@i4mi/fhir_r4": "^1.1.1"
->>>>>>> 014129cd
     },
     "repository": {
         "type": "git",
@@ -24,11 +20,7 @@
         "url": "https://github.com/i4mi/fhir-wrappers.ts/issues"
     },
     "author": {
-<<<<<<< HEAD
-        "name": "Gabriel Hess, Stefan Iseli and Marko Miletic @ Institute for Medical Informatics (I4MI) - Bern University of Applied Sciences (BFH)",
-=======
         "name": "Gabriel Hess, Marko Miletic, Stefan Iseli @ Institute for Medical Informatics (I4MI) - Bern University of Applied Sciences (BFH)",
->>>>>>> 014129cd
         "email": "medinf.i4mi@bfh.ch"
     },
     "license": "Apache-2.0",
