--- conflicted
+++ resolved
@@ -8,13 +8,9 @@
         "build": "npm run clean && tsc && tsc -m es6 --outDir js-on-fhir-esm"
     },
     "dependencies": {
-<<<<<<< HEAD
-        "@i4mi/fhir_r4": "1.1.1",
         "crypto-js": "4.1.1",
-        "crypto-random-string": "4.0.0"
-=======
-        "@i4mi/fhir_r4": "^2.0.0"
->>>>>>> 561bbf9c
+        "crypto-random-string": "4.0.0",
+        "@i4mi/fhir_r4": "2.0.0"
     },
     "repository": {
         "type": "git",
