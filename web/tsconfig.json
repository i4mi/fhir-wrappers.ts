--- conflicted
+++ resolved
@@ -1,42 +1,21 @@
 {
-<<<<<<< HEAD
   "compilerOptions": {
     "moduleResolution": "node",
     "module": "commonjs",
     "target": "es5",
-    "lib": ["es2015", "dom"],
+    "lib": [ "es2015", "dom" ],
     "outDir": "js-on-fhir",
     "allowSyntheticDefaultImports": true,
     "suppressImplicitAnyIndexErrors": true,
     "forceConsistentCasingInFileNames": true,
     "sourceMap": true,
     "declaration": true,
-    "jsx": "react",
-    "esModuleInterop": true
+    "jsx": "react"
   },
-  "files": ["./src/index.ts"],
+  "files": [
+    "./src/index.ts"
+  ],
   "compileOnSave": false,
-  "buildOnSave": false
-}
-=======
-    "compilerOptions": {
-      "moduleResolution": "node",
-      "module": "commonjs",
-      "target": "es5",
-      "lib": [ "es2015", "dom" ],
-      "outDir": "js-on-fhir",
-      "allowSyntheticDefaultImports": true,
-      "suppressImplicitAnyIndexErrors": true,
-      "forceConsistentCasingInFileNames": true,
-      "sourceMap": true,
-      "declaration": true,
-      "jsx": "react"
-    },
-    "files": [
-      "./src/index.ts"
-    ],
-    "compileOnSave": false,
-    "buildOnSave": false,
-    "exclude": ["node_modules", "dist", "src", "webpack.config.js", "tsconfig.json"]
-  }
->>>>>>> 014129cd
+  "buildOnSave": false,
+  "exclude": ["node_modules", "dist", "src", "webpack.config.js", "tsconfig.json"]
+}